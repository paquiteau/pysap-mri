# -*- coding: utf-8 -*-
##########################################################################
# pySAP - Copyright (C) CEA, 2017 - 2018
# Distributed under the terms of the CeCILL-B license, as published by
# the CEA-CNRS-INRIA. Refer to the LICENSE file or to
# http://www.cecill.info/licences/Licence_CeCILL-B_V1-en.html
# for details.
##########################################################################

"""
Fourier operators for cartesian and non-cartesian space.
"""

# System import
import warnings
import numpy as np

# Package import
from .utils import convert_locations_to_mask, normalize_frequency_locations, \
    get_stacks_fourier
from modopt.interface.errors import warn

# Third party import
try:
    import pynfft
except Exception:
    warnings.warn("pynfft python package has not been found. If needed use "
                  "the master release.")
    pass
try:
    from pynufft import NUFFT_hsa, NUFFT_cpu
except Exception:
    warnings.warn("pynufft python package has not been found. If needed use "
                  "the master release. Till then you cannot use NUFFT on GPU")
    pass


class FourierBase(object):
    """ Base Fourier transform operator class.
    """
    def op(self, img):
        """ This method calculates Fourier transform.

        Parameters
        ----------
        img: np.ndarray
            input image as array.

        Returns
        -------
        result: np.ndarray
            Fourier transform of the image.
        """
        raise NotImplementedError("'op' is an abstract method.")

    def adj_op(self, x):
        """ This method calculates inverse Fourier transform of real or complex
        sequence.

        Parameters
        ----------
        x: np.ndarray
            input Fourier data array.

        Returns
        -------
        results: np.ndarray
            inverse discrete Fourier transform.
        """
        raise NotImplementedError("'adj_op' is an abstract method.")


class FFT(FourierBase):
    """ Standard unitary ND Fast Fourrier Transform class.
    The FFT will be normalized in a symmetric way

    Attributes
    ----------
    samples: np.ndarray
        the mask samples in the Fourier domain.
    shape: tuple of int
        shape of the image (not necessarly a square matrix).
     n_coils: int, default 1
            Number of coils used to acquire the signal in case of multiarray
            receiver coils acquisition. If n_coils > 1, data shape must be
            [n_coils, Nx, Ny, NZ]
    """
    def __init__(self, samples, shape, n_coils=1):
        """ Initilize the 'FFT' class.

        Parameters
        ----------
        samples: np.ndarray
            the mask samples in the Fourier domain.
        shape: tuple of int
            shape of the image (not necessarly a square matrix).
         n_coils: int, default 1
                Number of coils used to acquire the signal in case of
                multiarray receiver coils acquisition. If n_coils > 1,
                 data shape must be equal to [n_coils, Nx, Ny, NZ]
        """
        self.samples = samples
        self.shape = shape
        self._mask = convert_locations_to_mask(self.samples, self.shape)
        if n_coils <= 0:
            warn("The number of coils should be strictly positive")
            n_coils = 1
        self.n_coils = n_coils

    def op(self, img):
        """ This method calculates the masked Fourier transform of a ND image.

        Parameters
        ----------
        img: np.ndarray
            input ND array with the same shape as the mask. For multichannel
            images the coils dimension is put first

        Returns
        -------
        x: np.ndarray
            masked Fourier transform of the input image. For multichannel
            images the coils dimension is put first
        """
        if self.n_coils == 1:
            return self._mask * np.fft.ifftshift(np.fft.fftn(
                                    np.fft.fftshift(img), norm="ortho"))
        else:
            if self.n_coils > 1 and self.n_coils != img.shape[0]:
                raise ValueError("The number of coils parameter is not equal"
                                 "to the actual number of coils, the data must"
                                 "be reshaped as [n_coils, Nx, Ny, Nz]")
            else:
                return np.asarray([self._mask * np.fft.ifftshift(np.fft.fftn(
                                    np.fft.fftshift(img[ch]), norm="ortho"))
                                   for ch in range(self.n_coils)])

    def adj_op(self, x):
        """ This method calculates inverse masked Fourier transform of a ND
        image.

        Parameters
        ----------
        x: np.ndarray
            masked Fourier transform data. For multichannel
            images the coils dimension is put first

        Returns
        -------
        img: np.ndarray
            inverse ND discrete Fourier transform of the input coefficients.
            For multichannel images the coils dimension is put first
        """
        if self.n_coils == 1:
            return np.fft.fftshift(np.fft.ifftn(
                        np.fft.ifftshift(self._mask * x), norm="ortho"))
        else:
            if self.n_coils > 1 and self.n_coils != x.shape[0]:
                raise ValueError("The number of coils parameter is not equal"
                                 "to the actual number of coils, the data must"
                                 "be reshaped as [n_coils, Nx, Ny, Nz]")
            else:
                return np.asarray([np.fft.fftshift(np.fft.ifftn(
                                        np.fft.ifftshift(self._mask * x[ch]),
                                        norm="ortho"))
                                   for ch in range(self.n_coils)])


class NFFT:
    """ ND non catesian Fast Fourrier Transform class
    The NFFT will normalize like the FFT i.e. in a symetric way.
    This means that both direct and adjoint operator will be divided by the
    square root of the number of samples in the fourier domain.

    Attributes
    ----------
    samples: np.ndarray
        the samples locations in the Fourier domain between [-0.5; 0.5[.
    shape: tuple of int
        shape of the image (not necessarly a square matrix).
    n_coils: int default 1
        Number of coils used to acquire the signal in case of multiarray
        receiver coils acquisition
    """

    def __init__(self, samples, shape, n_coils=1):
        """ Initilize the 'NFFT' class.

        Parameters
        ----------
        samples: np.ndarray (Mxd)
            the samples locations in the Fourier domain where M is the number
            of samples and d is the dimensionnality of the output data
            (2D for an image, 3D for a volume).
        shape: tuple of int
            shape of the image (not necessarly a square matrix).
        n_coils: int, default 1
            Number of coils used to acquire the signal in case of multiarray
            receiver coils acquisition. If n_coils > 1, please organize data as
            n_coils X data_per_coil

        Exemple
        -------
        >>> import numpy as np
        >>> from pysap.data import get_sample_data
<<<<<<< HEAD
        >>> from mri.numerics.fourier import NFFT, FFT
        >>> from mri.reconstruct.utils import \
        convert_mask_to_locations
=======
        >>> from mri.numerics.fourier import NFFT, FFT2
        >>> from mri.reconstruct.utils import convert_mask_to_locations
>>>>>>> 8d31dfb3

        >>> I = get_sample_data("2d-pmri").data.astype("complex128")
        >>> I = I[0]
        >>> samples = convert_mask_to_locations(np.ones(I.shape))
        >>> fourier_op = NFFT(samples=samples, shape=I.shape)
        >>> cartesian_fourier_op = FFT(samples=samples, shape=I.shape)
        >>> x_nfft = fourier_op.op(I)
        >>> x_fft = np.fft.ifftshift(cartesian_fourier_op.op(
            np.fft.fftshift(I))).flatten()
        >>> np.mean(np.abs(x_fft / x_nfft))
        1.000000000000005
        """
        if samples.shape[-1] != len(shape):
            raise ValueError("Samples and Shape dimension doesn't correspond")
        self.samples = samples
        if samples.min() < -0.5 or samples.max() >= 0.5:
            warnings.warn("Samples will be normalized between [-0.5; 0.5[")
            self.samples = normalize_frequency_locations(self.samples)
        # TODO Parallelize this if possible
        self.nb_coils = n_coils
        self.plan = pynfft.NFFT(N=shape, M=len(samples))
        self.plan.x = self.samples
        self.plan.precompute()
        self.shape = shape

    def _op(self, img):
        self.plan.f_hat = img
        return np.copy(self.plan.trafo()) / np.sqrt(self.plan.M)

    def op(self, img):
        """ This method calculates the masked non-cartesian Fourier transform
        of a N-D data.

        Parameters
        ----------
        img: np.ndarray
            input ND array with the same shape as the mask.

        Returns
        -------
        x: np.ndarray
            masked Fourier transform of the input image.
        """
        if self.nb_coils == 1:
            coeff = self._op(img)
        else:
            coeff = [self._op(img[i])
                     for i in range(self.nb_coils)]
            coeff = np.asarray(coeff)
        return coeff

    def _adj_op(self, x):
        self.plan.f = x
        return np.copy(self.plan.adjoint()) / np.sqrt(self.plan.M)

    def adj_op(self, x):
        """ This method calculates inverse masked non-cartesian Fourier
        transform of a 1-D coefficients array.

        Parameters
        ----------
        x: np.ndarray
            masked non-cartesian Fourier transform 1D data.

        Returns
        -------
        img: np.ndarray
            inverse 2D discrete Fourier transform of the input coefficients.
        """
        if self.nb_coils == 1:
            img = self._adj_op(x)
        else:
            img = [self._adj_op(x[i])
                   for i in range(self.nb_coils)]
            img = np.asarray(img)
        return img


class Singleton:
    """ This is an internal class used by GPU based NUFFT,
    to hold a count of instances of GPU NUFFT Class.
    We raise an error if we have more than one"""
    numOfInstances = 0

    def countInstances(cls):
        """ This function increments each time an object is created"""
        cls.numOfInstances += 1

    countInstances = classmethod(countInstances)

    def getNumInstances(cls):
        return cls.numOfInstances

    getNumInstances = classmethod(getNumInstances)

    def __init__(self):
        self.countInstances()


class NUFFT(Singleton):
    """  GPU implementation of N-D non uniform Fast Fourrier Transform class.

    Attributes
    ----------
    samples: np.ndarray
        the mask samples in the Fourier domain.
    shape: tuple of int
        shape of the image (necessarly a square/cubic matrix).
    nufftObj: The pynufft object
        depending on the required computational platform
    platform: string, 'opencl' or 'cuda'
        string indicating which hardware platform will be used to compute the
        NUFFT
    Kd: int or tuple
        int or tuple indicating the size of the frequency grid, for regridding.
        if int, will be evaluated to (Kd,)*nb_dim of the image
    Jd: int or tuple
        Size of the interpolator kernel. If int, will be evaluated
        to (Jd,)*dims image
    n_coils: int default 1
            Number of coils used to acquire the signal in case of multiarray
            receiver coils acquisition. If n_coils > 1, please organize data as
            n_coils X data_per_coil
    """
    numOfInstances = 0

    def __init__(self, samples, shape, platform='cuda', Kd=None, Jd=None,
                 n_coils=1, verbosity=0):
        """ Initilize the 'NUFFT' class.

        Parameters
        ----------
        samples: np.ndarray
            the mask samples in the Fourier domain.
        shape: tuple of int
            shape of the image (necessarly a square/cubic matrix).
        platform: string, 'cpu', 'opencl' or 'cuda'
            string indicating which hardware platform will be used to
            compute the NUFFT
        Kd: int or tuple
            int or tuple indicating the size of the frequency grid,
            for regridding. If int, will be evaluated
            to (Kd,)*nb_dim of the image
        Jd: int or tuple
            Size of the interpolator kernel. If int, will be evaluated
            to (Jd,)*dims image
        n_coils: int
            Number of coils used to acquire the signal in case of multiarray
            receiver coils acquisition
        """
        if (n_coils < 1) or (type(n_coils) is not int):
            raise ValueError('The number of coils should be an integer >= 1')
        self.nb_coils = n_coils
        self.shape = shape
        self.platform = platform
        self.samples = samples * (2 * np.pi)  # Pynufft use samples in
        # [-pi, pi[ instead of [-0.5, 0.5[
        self.dim = samples.shape[1]  # number of dimensions of the image

        if type(Kd) == int:
            self.Kd = (Kd,) * self.dim
        elif type(Kd) == tuple:
            self.Kd = Kd
        elif Kd is None:
            # Preferential option
            self.Kd = tuple([2 * ix for ix in shape])

        if type(Jd) == int:
            self.Jd = (Jd,) * self.dim
        elif type(Jd) == tuple:
            self.Jd = Jd
        elif Jd is None:
            # Preferential option
            self.Jd = (5,) * self.dim

        for (i, s) in enumerate(shape):
            assert (self.shape[i] <= self.Kd[i]), 'size of frequency grid' + \
                                                  'must be greater or equal ' \
                                                  'than the image size'
        if verbosity > 0:
            print('Creating the NUFFT object...')
        if self.platform == 'opencl':
            warn('Attemping to use OpenCL plateform. Make sure to '
                 'have  all the dependecies installed')
            Singleton.__init__(self)
            if self.getNumInstances() > 1:
                warn('You have created more than one NUFFT object. '
                     'This could cause memory leaks')
            self.nufftObj = NUFFT_hsa(API='ocl',
                                      platform_number=None,
                                      device_number=None,
                                      verbosity=verbosity)

            self.nufftObj.plan(om=self.samples,
                               Nd=self.shape,
                               Kd=self.Kd,
                               Jd=self.Jd,
                               batch=1,  # TODO self.nb_coils,
                               ft_axes=tuple(range(samples.shape[1])),
                               radix=None)

        elif self.platform == 'cuda':
            warn('Attemping to use Cuda plateform. Make sure to '
                 'have  all the dependecies installed and '
                 'to create only one instance of NUFFT GPU')
            Singleton.__init__(self)
            if self.getNumInstances() > 1:
                warn('You have created more than one NUFFT object. '
                     'This could cause memory leaks')
            self.nufftObj = NUFFT_hsa(API='cuda',
                                      platform_number=None,
                                      device_number=None,
                                      verbosity=verbosity)

            self.nufftObj.plan(om=self.samples,
                               Nd=self.shape,
                               Kd=self.Kd,
                               Jd=self.Jd,
                               batch=1,  # TODO self.nb_coils,
                               ft_axes=tuple(range(samples.shape[1])),
                               radix=None)

        else:
            raise ValueError('Wrong type of platform. Platform must be'
                             '\'opencl\' or \'cuda\'')

    def __del__(self):
        # This is an important desctructor to ensure that the device memory
        # is freed
        # TODO this is still not freeing the memory right on device.
        # Mostly issue with reikna library.
        # Refer : https://github.com/fjarri/reikna/issues/53
        if self.platform == 'opencl' or self.platform == 'cuda':
            self.nufftObj.release()

    def op(self, img):
        """ This method calculates the masked non-cartesian Fourier transform
        of a 3-D image.

        Parameters
        ----------
        img: np.ndarray
            input 3D array with the same shape as shape.

        Returns
        -------
        x: np.ndarray
            masked Fourier transform of the input image.
        """
        if self.nb_coils == 1:
            dtype = np.complex64
            # Send data to the mCPU/GPU platform
            self.nufftObj.x_Nd = self.nufftObj.thr.to_device(
                img.astype(dtype))
            gx = self.nufftObj.thr.copy_array(self.nufftObj.x_Nd)
            # Forward operator of the NUFFT
            gy = self.nufftObj.forward(gx)
            y = np.squeeze(gy.get())
        else:
            dtype = np.complex64
            # Send data to the mCPU/GPU platform
            y = []
            for ch in range(self.nb_coils):
                self.nufftObj.x_Nd = self.nufftObj.thr.to_device(
                    np.copy(img[ch]).astype(dtype))
                gx = self.nufftObj.thr.copy_array(self.nufftObj.x_Nd)
                # Forward operator of the NUFFT
                gy = self.nufftObj.forward(gx)
                y.append(np.squeeze(gy.get()))
            y = np.asarray(y)
        return y * 1.0 / np.sqrt(np.prod(self.Kd))

    def adj_op(self, x):
        """ This method calculates inverse masked non-uniform Fourier
        transform of a 1-D coefficients array.

        Parameters
        ----------
        x: np.ndarray
            masked non-uniform Fourier transform 1D data.

        Returns
        -------
        img: np.ndarray
            inverse 3D discrete Fourier transform of the input coefficients.
        """
        if self.nb_coils == 1:
            dtype = np.complex64
            cuda_array = self.nufftObj.thr.to_device(x.astype(dtype))
            gx = self.nufftObj.adjoint(cuda_array)
            img = np.squeeze(gx.get())
        else:
            dtype = np.complex64
            img = []
            for ch in range(self.nb_coils):
                cuda_array = self.nufftObj.thr.to_device(np.copy(
                    x[ch]).astype(dtype))
                gx = self.nufftObj.adjoint(cuda_array)
                img.append(gx.get())
            img = np.asarray(np.squeeze(img))
        return img * np.sqrt(np.prod(self.Kd))


class NonCartesianFFT(FourierBase):
    """This class wraps around different implementation algorithms for NFFT"""
    def __init__(self, samples, shape, implementation='cpu', n_coils=1):
        """ Initialize the class.

        Parameters
        ----------
        samples: np.ndarray (Mxd)
            the samples locations in the Fourier domain where M is the number
            of samples and d is the dimensionnality of the output data
            (2D for an image, 3D for a volume).
        shape: tuple of int
            shape of the image (not necessarly a square matrix).
        implementation: str 'cpu' | 'cuda' | 'opencl', default 'cpu'
            which implementation of NFFT to use.
        n_coils: int default 1
            Number of coils used to acquire the signal in case of multiarray
            receiver coils acquisition
        """
        self.shape = shape
        self.samples = samples
        self.nb_coils = n_coils
        if implementation == 'cpu':
            self.implementation = NFFT(samples=samples, shape=shape,
                                       n_coils=self.nb_coils)
        elif implementation == 'cuda' or implementation == 'opencl':
            self.implementation = NUFFT(samples=samples, shape=shape,
                                        platform=implementation,
                                        n_coils=self.nb_coils)
        else:
            raise ValueError('Bad implementation ' + implementation +
                             ' chosen. Please choose between "cpu" | "cuda" |'
                             '"opencl"')

    def op(self, data):
        """ This method calculates the masked non-cartesian Fourier transform
        of an image.

        Parameters
        ----------
        img: np.ndarray
            input N-D array with the same shape as shape.

        Returns
        -------
            masked Fourier transform of the input image.
        """
        return self.implementation.op(data)

    def adj_op(self, coeffs):
        """ This method calculates inverse masked non-uniform Fourier
        transform of a 1-D coefficients array.

        Parameters
        ----------
        x: np.ndarray
            masked non-uniform Fourier transform 1D data.

        Returns
        -------
            inverse discrete Fourier transform of the input coefficients.
        """
        return self.implementation.adj_op(coeffs)


class Stacked3DNFFT(FourierBase):
    """"  3-D non uniform Fast Fourier Transform class,
    fast implementation for Stacked samples. Note that the kspace locations
    must be in the form of a stack along z, with same locations in
    each plane.

    Attributes
    ----------
    samples: np.ndarray
        the mask samples in the Fourier domain.
    shape: tuple of int
        shape of the image (necessarly a square/cubic matrix).
    implementation: string, 'cpu', 'cuda' or 'opencl' default 'cpu'
        string indicating which implemenmtation of Noncartesian FFT
        must be carried out
    n_coils: int default 1
        Number of coils used to acquire the signal in case of multiarray
        receiver coils acquisition
    """

    def __init__(self, kspace_loc, shape, implementation='cpu', n_coils=1):
        """ Init function for Stacked3D class.

        Parameters
        ----------
        kspace_loc: np.ndarray
            the position of the samples in the k-space
        shape: tuple of int
            shape of the image stack in 3D. (N x N x Nz)
        implementation: string, 'cpu', 'cuda' or 'opencl' default 'cpu'
            string indicating which implemenmtation of Noncartesian FFT
            must be carried out. Please refer to Documentation of
            NoncartesianFFT
        n_coils: int default 1
            Number of coils used to acquire the signal in case of multiarray
            receiver coils acquisition
        """
        self.num_slices = shape[2]
        self.shape = shape
        (kspace_plane_loc, self.z_sample_loc,
         self.sort_pos) = get_stacks_fourier(kspace_loc)
        self.acq_num_slices = len(self.z_sample_loc)
        self.stack_len = len(kspace_plane_loc)
        self.plane_fourier_operator = \
            NonCartesianFFT(samples=kspace_plane_loc, shape=shape[0:2],
                            implementation=implementation)
        self.n_coils = n_coils

    def _op(self, data):
        fft_along_z_axis = np.fft.fftshift(np.fft.fft(
            np.fft.ifftshift(data, axes=2),
            n=self.acq_num_slices,
            norm="ortho"),
            axes=2)
        stacked_kspace = np.asarray(
            [self.plane_fourier_operator.op(fft_along_z_axis[:, :, slice])
             for slice in np.arange(self.acq_num_slices)])
        stacked_kspace = np.reshape(stacked_kspace,
                                    self.acq_num_slices * self.stack_len)
        # Unsort the Coefficients
        inv_idx = np.zeros_like(self.sort_pos)
        inv_idx[self.sort_pos] = np.arange(len(self.sort_pos))
        return stacked_kspace[inv_idx]

    def op(self, data):
        """ This method calculates Fourier transform.

        Parameters
        ----------
        data: np.ndarray
            input image as array.

        Returns
        -------
        result: np.ndarray
            Forward 3D Fourier transform of the image.
        """
        if self.n_coils == 1:
            coeff = self._op(np.squeeze(data))
        else:
            coeff = [self._op(data[i])
                     for i in range(self.n_coils)]
        coeff = np.asarray(coeff)
        return coeff

    def _adj_op(self, coeff):
        coeff = coeff[self.sort_pos]
        stacks = np.reshape(coeff, (self.acq_num_slices, self.stack_len))
        # Receive First Fourier transformed data (per plane) in Nz x N x N
        adj_fft_along_z_axis = \
            np.asarray([self.plane_fourier_operator.adj_op(stacks[slice]).T
                        for slice in np.arange(stacks.shape[0])])
        # TODO fix for higher N, this is not a usecase
        # interpolate_kspace = interp1d(self.z_samples[:, 0],
        #                               adj_fft_along_z_axis, kind='zero',
        #                               axis=0, bounds_error=False,
        #                               fill_value=0)
        # adj_fft_along_z_axis = interpolate_kspace(np.linspace(-0.5, 0.5,
        #                                            self.num_slices,
        #                                            endpoint=False))
        stacked_images = np.fft.ifftshift(np.fft.ifft(
            np.asarray(np.fft.fftshift(adj_fft_along_z_axis, axes=0)),
            axis=0, n=self.num_slices, norm="ortho"),
            axes=0)
        # Transpose the data to place in form of Nx x Ny x Nz
        return stacked_images.T

    def adj_op(self, coeff):
        """ This method calculates inverse masked non-uniform Fourier
        transform of a 1-D coefficients array.

        Parameters
        ----------
        coeff: np.ndarray
            masked non-uniform Fourier transform 1D data.

        Returns
        -------
        img: np.ndarray
            inverse 3D discrete Fourier transform of the input coefficients.
        """
        if self.n_coils == 1:
            img = self._adj_op(np.squeeze(coeff))
        else:
            img = [self._adj_op(coeff[i])
                   for i in range(self.n_coils)]
        img = np.asarray(img)
        return img<|MERGE_RESOLUTION|>--- conflicted
+++ resolved
@@ -203,14 +203,9 @@
         -------
         >>> import numpy as np
         >>> from pysap.data import get_sample_data
-<<<<<<< HEAD
         >>> from mri.numerics.fourier import NFFT, FFT
         >>> from mri.reconstruct.utils import \
         convert_mask_to_locations
-=======
-        >>> from mri.numerics.fourier import NFFT, FFT2
-        >>> from mri.reconstruct.utils import convert_mask_to_locations
->>>>>>> 8d31dfb3
 
         >>> I = get_sample_data("2d-pmri").data.astype("complex128")
         >>> I = I[0]
